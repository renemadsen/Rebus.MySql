--- conflicted
+++ resolved
@@ -5,11 +5,7 @@
     <AppDesignerFolder>Properties</AppDesignerFolder>
     <RootNamespace>Rebus</RootNamespace>
     <AssemblyName>Rebus.MySql</AssemblyName>
-<<<<<<< HEAD
-    <TargetFrameworks>netstandard2.0</TargetFrameworks>
-=======
     <TargetFrameworks>net452;netstandard2.0</TargetFrameworks>
->>>>>>> 1607370d
     <GenerateAssemblyInfo>false</GenerateAssemblyInfo>
     <Authors>mvandevy</Authors>
     <PackageLicenseUrl>https://raw.githubusercontent.com/rebus-org/Rebus/master/LICENSE.md</PackageLicenseUrl>
@@ -40,30 +36,16 @@
     <TreatWarningsAsErrors>true</TreatWarningsAsErrors>
     <DocumentationFile>bin\Release\Rebus.MySql.xml</DocumentationFile>
   </PropertyGroup>
-<<<<<<< HEAD
   <PropertyGroup Condition=" '$(TargetFramework)' == 'netstandard2.0' ">
     <DefineConstants>NETSTANDARD2_0</DefineConstants>
   </PropertyGroup>
-=======
->>>>>>> 1607370d
   <ItemGroup>
     <Compile Remove="Properties\AssemblyInfo.cs" />
     <None Include="Properties\AssemblyInfo.cs" />
   </ItemGroup>
   <ItemGroup>
-<<<<<<< HEAD
-    <PackageReference Include="Rebus" Version="5.4.0" />
-    <PackageReference Include="MySql.Data" Version="8.0.17" />
-  </ItemGroup>
-  <ItemGroup Condition=" '$(TargetFramework)' == 'netstandard2.0' ">
-  </ItemGroup>
-  <!-- <Target Name="PreBuild" BeforeTargets="PreBuildEvent">
-    <Exec Command="$(ProjectDir)..\scripts\patch_assemblyinfo.cmd $(ProjectDir)" />
-  </Target> -->
-=======
     <PackageReference Include="Rebus" Version="6.0.0" />
     <PackageReference Include="MySql.Data" Version="8.0.12" />
     <PackageReference Include="System.Data.SqlClient" Version="4.8.1" />
   </ItemGroup>
->>>>>>> 1607370d
 </Project>